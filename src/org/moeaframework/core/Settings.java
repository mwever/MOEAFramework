--- conflicted
+++ resolved
@@ -1,656 +1,656 @@
-/* Copyright 2009-2016 David Hadka
- *
- * This file is part of the MOEA Framework.
- *
- * The MOEA Framework is free software: you can redistribute it and/or modify
- * it under the terms of the GNU Lesser General Public License as published by
- * the Free Software Foundation, either version 3 of the License, or (at your
- * option) any later version.
- *
- * The MOEA Framework is distributed in the hope that it will be useful, but
- * WITHOUT ANY WARRANTY; without even the implied warranty of MERCHANTABILITY
- * or FITNESS FOR A PARTICULAR PURPOSE.  See the GNU Lesser General Public
- * License for more details.
- *
- * You should have received a copy of the GNU Lesser General Public License
- * along with the MOEA Framework.  If not, see <http://www.gnu.org/licenses/>.
- */
-package org.moeaframework.core;
-
-import java.awt.Image;
-import java.awt.Toolkit;
-import java.io.BufferedReader;
-import java.io.File;
-import java.io.FileReader;
-import java.io.IOException;
-import java.io.InputStream;
-import java.io.InputStreamReader;
-import java.io.Reader;
-import java.util.ArrayList;
-import java.util.List;
-import java.util.Properties;
-
-import org.apache.commons.lang3.text.StrTokenizer;
-import org.moeaframework.util.TypedProperties;
-import org.moeaframework.util.io.FileProtection;
-import org.moeaframework.core.NondominatedPopulation.DuplicateMode;
-import org.moeaframework.core.indicator.Hypervolume;
-
-/**
- * Global settings used by this framework.  The {@code PROPERTIES} object
- * contains the system properties and optionally the contents of a 
- * configuration file (properties in the configuration file take precedence).
- * By default, the {@code global.properties} file is loaded, but can be
- * specified using the {@code org.moeaframework.configuration} system
- * property.
- */
-public class Settings {
-
+/* Copyright 2009-2016 David Hadka
+ *
+ * This file is part of the MOEA Framework.
+ *
+ * The MOEA Framework is free software: you can redistribute it and/or modify
+ * it under the terms of the GNU Lesser General Public License as published by
+ * the Free Software Foundation, either version 3 of the License, or (at your
+ * option) any later version.
+ *
+ * The MOEA Framework is distributed in the hope that it will be useful, but
+ * WITHOUT ANY WARRANTY; without even the implied warranty of MERCHANTABILITY
+ * or FITNESS FOR A PARTICULAR PURPOSE.  See the GNU Lesser General Public
+ * License for more details.
+ *
+ * You should have received a copy of the GNU Lesser General Public License
+ * along with the MOEA Framework.  If not, see <http://www.gnu.org/licenses/>.
+ */
+package org.moeaframework.core;
+
+import java.awt.Image;
+import java.awt.Toolkit;
+import java.io.BufferedReader;
+import java.io.File;
+import java.io.FileReader;
+import java.io.IOException;
+import java.io.InputStream;
+import java.io.InputStreamReader;
+import java.io.Reader;
+import java.util.ArrayList;
+import java.util.List;
+import java.util.Properties;
+
+import org.apache.commons.lang3.text.StrTokenizer;
+import org.moeaframework.util.TypedProperties;
+import org.moeaframework.util.io.FileProtection;
+import org.moeaframework.core.NondominatedPopulation.DuplicateMode;
+import org.moeaframework.core.indicator.Hypervolume;
+
+/**
+ * Global settings used by this framework.  The {@code PROPERTIES} object
+ * contains the system properties and optionally the contents of a 
+ * configuration file (properties in the configuration file take precedence).
+ * By default, the {@code global.properties} file is loaded, but can be
+ * specified using the {@code org.moeaframework.configuration} system
+ * property.
+ */
+public class Settings {
+
+	/**
+	 * Level of significance or machine precision.
+	 */
+	public static final double EPS = 1e-10;
+	
+	/**
+	 * The default buffer size.  Currently set to 4096 bytes.
+	 */
+	public static final int BUFFER_SIZE = 0x1000;
+	
+	/**
+	 * Store the new line character to prevent repetitive calls to
+	 * {@code System.getProperty("line.separator")}.
+	 */
+	public static final String NEW_LINE = System.getProperty("line.separator");
+
+	/**
+	 * The global properties object.
+	 */
+	public static final TypedProperties PROPERTIES;
+	
+	/**
+	 * The prefix for all property keys.
+	 */
+	public static final String KEY_PREFIX = "org.moeaframework.";
+	
+	/**
+	 * The property key for how to handle duplicate solutions in a nondominated
+	 * population.
+	 */
+	public static final String KEY_DUPLICATE_MODE = KEY_PREFIX +
+			"core.duplicate_mode";
+	
+	/**
+	 * The property key for the power used in the generational distance
+	 * calculation.
+	 */
+	public static final String KEY_GD_POWER = KEY_PREFIX + 
+			"core.indicator.gd_power";
+	
+	/**
+	 * The property key for the power used in the inverted generational
+	 * distance calculation.
+	 */
+	public static final String KEY_IGD_POWER = KEY_PREFIX +
+			"core.indicator.igd_power";
+	
+	/**
+	 * The property key to indicate that fast non-dominated sorting should be
+	 * used.
+	 */
+	public static final String KEY_FAST_NONDOMINATED_SORTING = KEY_PREFIX +
+			"core.fast_nondominated_sorting";
+	
+	/**
+	 * The property key for the continuity correction flag.
+	 */
+	public static final String KEY_CONTINUITY_CORRECTION = KEY_PREFIX +
+			"util.statistics.continuity_correction";
+	
+	/**
+	 * The property key for the hypervolume delta when determining the
+	 * reference point.
+	 */
+	public static final String KEY_HYPERVOLUME_DELTA = KEY_PREFIX +
+			"core.indicator.hypervolume_delta";
+	
+	/**
+	 * The prefix for specifying custom ideal points for different problems.
+	 */
+	public static final String KEY_IDEALPT_PREFIX = KEY_PREFIX + 
+			"core.indicator.hypervolume_idealpt.";
+	
+	/**
+	 * The prefix for specifying custom reference points for different problems.
+	 */
+	public static final String KEY_REFPT_PREFIX = KEY_PREFIX + 
+			"core.indicator.hypervolume_refpt.";
+	
+	/**
+	 * The property key for the hypervolume command.
+	 */
+	public static final String KEY_HYPERVOLUME = KEY_PREFIX +
+			"core.indicator.hypervolume";
+	
+	/**
+	 * The property key for the hypervolume inversion flag.
+	 */
+	public static final String KEY_HYPERVOLUME_INVERTED = KEY_PREFIX + 
+			"core.indicator.hypervolume_inverted";
+	
+	/**
+	 * The property key for the hypervolume flag.
+	 */
+	public static final String KEY_HYPERVOLUME_ENABLED = KEY_PREFIX +
+			"core.indicator.hypervolume_enabled";
+	
+	/**
+	 * The prefix for all problem property keys.
+	 */
+	public static final String KEY_PROBLEM_PREFIX = KEY_PREFIX + "problem.";
+	
+	/**
+	 * The property key for the list of available problems.
+	 */
+	public static final String KEY_PROBLEM_LIST = KEY_PROBLEM_PREFIX +
+			"problems";
+	
+	/**
+	 * The prefix for all PISA property keys.
+	 */
+	public static final String KEY_PISA_PREFIX = KEY_PREFIX + "algorithm.pisa.";
+	
+	/**
+	 * The property key for the list of available PISA algorithms.
+	 */
+	public static final String KEY_PISA_ALGORITHMS = KEY_PISA_PREFIX + 
+			"algorithms";
+	
+	/**
+	 * The property key for the poll rate.
+	 */
+	public static final String KEY_PISA_POLL = KEY_PISA_PREFIX + "poll";
+	
+	/**
+	 * The property key for the file protection mode.
+	 */
+	public static final String KEY_FILE_PROTECTION_MODE = KEY_PREFIX + 
+			"util.io.file_protection_mode";
+	
+	/**
+	 * The property key for the file protection file name format.
+	 */
+	public static final String KEY_FILE_PROTECTION_FORMAT = KEY_PREFIX +
+			"util.io.file_protection_format";
+	
+	/**
+	 * The property key for the algorithms available in the diagnostic tool.
+	 */
+	public static final String KEY_DIAGNOSTIC_TOOL_ALGORITHMS = KEY_PREFIX +
+			"analysis.diagnostics.algorithms";
+	
+	/**
+	 * The property key for the problems available in the diagnostic tool.
+	 */
+	public static final String KEY_DIAGNOSTIC_TOOL_PROBLEMS = KEY_PREFIX +
+			"analysis.diagnostics.problems";
+	
+	/**
+	 * The property key for the genetic programming protected functions flag.
+	 */
+	public static final String KEY_GP_PROTECTED_FUNCTIONS = KEY_PREFIX +
+			"util.tree.protected_functions";
+	
+	/**
+	 * The property key for the cleanup strategy when restarting from previous
+	 * runs.
+	 */
+	public static final String KEY_CLEANUP_STRATEGY = KEY_PREFIX + 
+			"analysis.sensitivity.cleanup";
+	
+	/**
+	 * The property key for listing the allowed packages that can be
+	 * instrumented.
+	 * 
+	 * @deprecated no longer used
+	 */
+	@Deprecated
+	public static final String KEY_ALLOWED_PACKAGES = KEY_PREFIX +
+			"allowed_packages";
+	
+	/**
+	 * Loads the properties.
+	 */
+	static {
+		String resource = "global.properties";
+		Properties properties = null;
+		
+		//attempt to access system properties
+		try {
+			properties = new Properties(System.getProperties());
+			
+			if (properties.containsKey(KEY_PREFIX + "configuration")) {
+				resource = properties.getProperty(KEY_PREFIX + "configuration");
+			}
+		} catch (SecurityException e) {
+			properties = new Properties();
+		}
+		
+		//attempt to access properties file
+		try {
+			File file = new File(resource);
+			Reader reader = null;
+			
+			try {
+				if (file.exists()) {
+					reader = new BufferedReader(new FileReader(file));
+				} else {
+					InputStream stream = Settings.class.getResourceAsStream(
+							"/" + resource);
+					
+					if (stream != null) {
+						reader = new BufferedReader(new InputStreamReader(
+								stream));
+					}
+				}
+				
+				if (reader != null) {
+					properties.load(reader);
+				}
+			} finally {
+				if (reader != null) {
+					reader.close();
+				}
+			}
+		} catch (IOException e) {
+			throw new FrameworkException(e);
+		}
+		
+		PROPERTIES = new TypedProperties(properties);
+	}
+	
+	/**
+	 * Private constructor to prevent instantiation.
+	 */
+	private Settings() {
+		super();
+	}
+	
+	/**
+	 * Returns {@code true} if continuity correction is enabled; {@code false}
+	 * otherwise.  Rank-based statistical inference methods, such as the 
+	 * Mann-Whitney U test and the Wilcoxon Signed-Ranks test, approximate the 
+	 * test's discrete distribution with a continuous distribution for 
+	 * computing the p-value. It has been recommended but not often employed in
+	 * practice to apply a continuity correction.
+	 * 
+	 * @return {@code true} if continuity correction is enabled; {@code false}
+	 *         otherwise
+	 */
+	public static boolean isContinuityCorrection() {
+		return PROPERTIES.getBoolean(KEY_CONTINUITY_CORRECTION, false);
+	}
+	
+	/**
+	 * Returns the strategy used for handling duplicate solutions in a
+	 * nondominated population.
+	 * 
+	 * @return the strategy for handling duplicate solutions
+	 */
+	public static DuplicateMode getDuplicateMode() {
+		return DuplicateMode.valueOf(PROPERTIES.getString(KEY_DUPLICATE_MODE,
+				"NO_DUPLICATES").toUpperCase());
+	}
+	
+	/**
+	 * Returns the power used in the generational distance calculation.
+	 * The default value is 2.0.
+	 * 
+	 * @return the power used in the generational distance calculation
+	 */
+	public static double getGDPower() {
+		return PROPERTIES.getDouble(KEY_GD_POWER, 2.0);
+	}
+	
+	/**
+	 * Returns the power used in the inverted generational distance calculation.
+	 * The default value is 1.0.
+	 * 
+	 * @return the power used in the inverted generational distance calculation
+	 */
+	public static double getIGDPower() {
+		return PROPERTIES.getDouble(KEY_IGD_POWER, 1.0);
+	}
+	
 	/**
-	 * Level of significance or machine precision.
-	 */
-	public static final double EPS = 1e-10;
-	
+	 * Returns the ideal point for the given problem, or {@code null} if
+	 * one is not specified.
+	 * 
+	 * @param problem the problem name
+	 * @return the ideal point
+	 */
+	public static double[] getIdealPoint(String problem) {
+		return PROPERTIES.getDoubleArray(KEY_IDEALPT_PREFIX + problem,
+				null);
+	}
+	
+	/**
+	 * Returns the reference point for the given problem, or {@code null} if
+	 * one is not specified.
+	 * 
+	 * @param problem the problem name
+	 * @return the reference point
+	 */
+	public static double[] getReferencePoint(String problem) {
+		return PROPERTIES.getDoubleArray(KEY_REFPT_PREFIX + problem,
+				null);
+	}
+	
 	/**
-	 * The default buffer size.  Currently set to 4096 bytes.
-	 */
-	public static final int BUFFER_SIZE = 0x1000;
-	
-	/**
-	 * Store the new line character to prevent repetitive calls to
-	 * {@code System.getProperty("line.separator")}.
-	 */
-	public static final String NEW_LINE = System.getProperty("line.separator");
-
-	/**
-	 * The global properties object.
-	 */
-	public static final TypedProperties PROPERTIES;
-	
-	/**
-	 * The prefix for all property keys.
-	 */
-	public static final String KEY_PREFIX = "org.moeaframework.";
-	
-	/**
-	 * The property key for how to handle duplicate solutions in a nondominated
-	 * population.
-	 */
-	public static final String KEY_DUPLICATE_MODE = KEY_PREFIX +
-			"core.duplicate_mode";
-	
-	/**
-	 * The property key for the power used in the generational distance
-	 * calculation.
-	 */
-	public static final String KEY_GD_POWER = KEY_PREFIX + 
-			"core.indicator.gd_power";
-	
-	/**
-	 * The property key for the power used in the inverted generational
-	 * distance calculation.
-	 */
-	public static final String KEY_IGD_POWER = KEY_PREFIX +
-			"core.indicator.igd_power";
-	
-	/**
-	 * The property key to indicate that fast non-dominated sorting should be
-	 * used.
-	 */
-	public static final String KEY_FAST_NONDOMINATED_SORTING = KEY_PREFIX +
-			"core.fast_nondominated_sorting";
-	
-	/**
-	 * The property key for the continuity correction flag.
-	 */
-	public static final String KEY_CONTINUITY_CORRECTION = KEY_PREFIX +
-			"util.statistics.continuity_correction";
-	
-	/**
-	 * The property key for the hypervolume delta when determining the
-	 * reference point.
-	 */
-	public static final String KEY_HYPERVOLUME_DELTA = KEY_PREFIX +
-			"core.indicator.hypervolume_delta";
-	
-	/**
-	 * The prefix for specifying custom ideal points for different problems.
-	 */
-	public static final String KEY_IDEALPT_PREFIX = KEY_PREFIX + 
-			"core.indicator.hypervolume_idealpt.";
-	
-	/**
-	 * The prefix for specifying custom reference points for different problems.
-	 */
-	public static final String KEY_REFPT_PREFIX = KEY_PREFIX + 
-			"core.indicator.hypervolume_refpt.";
-	
-	/**
-	 * The property key for the hypervolume command.
-	 */
-	public static final String KEY_HYPERVOLUME = KEY_PREFIX +
-			"core.indicator.hypervolume";
-	
-	/**
-	 * The property key for the hypervolume inversion flag.
-	 */
-	public static final String KEY_HYPERVOLUME_INVERTED = KEY_PREFIX + 
-			"core.indicator.hypervolume_inverted";
-	
-	/**
-	 * The property key for the hypervolume flag.
-	 */
-	public static final String KEY_HYPERVOLUME_ENABLED = KEY_PREFIX +
-			"core.indicator.hypervolume_enabled";
-	
-	/**
-	 * The prefix for all problem property keys.
-	 */
-	public static final String KEY_PROBLEM_PREFIX = KEY_PREFIX + "problem.";
-	
-	/**
-	 * The property key for the list of available problems.
-	 */
-	public static final String KEY_PROBLEM_LIST = KEY_PROBLEM_PREFIX +
-			"problems";
-	
-	/**
-	 * The prefix for all PISA property keys.
-	 */
-	public static final String KEY_PISA_PREFIX = KEY_PREFIX + "algorithm.pisa.";
-	
-	/**
-	 * The property key for the list of available PISA algorithms.
-	 */
-	public static final String KEY_PISA_ALGORITHMS = KEY_PISA_PREFIX + 
-			"algorithms";
-	
-	/**
-	 * The property key for the poll rate.
-	 */
-	public static final String KEY_PISA_POLL = KEY_PISA_PREFIX + "poll";
-	
-	/**
-	 * The property key for the file protection mode.
-	 */
-	public static final String KEY_FILE_PROTECTION_MODE = KEY_PREFIX + 
-			"util.io.file_protection_mode";
-	
-	/**
-	 * The property key for the file protection file name format.
-	 */
-	public static final String KEY_FILE_PROTECTION_FORMAT = KEY_PREFIX +
-			"util.io.file_protection_format";
-	
-	/**
-	 * The property key for the algorithms available in the diagnostic tool.
-	 */
-	public static final String KEY_DIAGNOSTIC_TOOL_ALGORITHMS = KEY_PREFIX +
-			"analysis.diagnostics.algorithms";
-	
-	/**
-	 * The property key for the problems available in the diagnostic tool.
-	 */
-	public static final String KEY_DIAGNOSTIC_TOOL_PROBLEMS = KEY_PREFIX +
-			"analysis.diagnostics.problems";
-	
-	/**
-	 * The property key for the genetic programming protected functions flag.
-	 */
-	public static final String KEY_GP_PROTECTED_FUNCTIONS = KEY_PREFIX +
-			"util.tree.protected_functions";
-	
-	/**
-	 * The property key for the cleanup strategy when restarting from previous
-	 * runs.
-	 */
-	public static final String KEY_CLEANUP_STRATEGY = KEY_PREFIX + 
-			"analysis.sensitivity.cleanup";
-	
-	/**
-	 * The property key for listing the allowed packages that can be
-	 * instrumented.
-	 * 
-	 * @deprecated no longer used
-	 */
-	@Deprecated
-	public static final String KEY_ALLOWED_PACKAGES = KEY_PREFIX +
-			"allowed_packages";
-	
-	/**
-	 * Loads the properties.
-	 */
-	static {
-		String resource = "global.properties";
-		Properties properties = null;
-		
-		//attempt to access system properties
-		try {
-			properties = new Properties(System.getProperties());
-			
-			if (properties.containsKey(KEY_PREFIX + "configuration")) {
-				resource = properties.getProperty(KEY_PREFIX + "configuration");
-			}
-		} catch (SecurityException e) {
-			properties = new Properties();
-		}
-		
-		//attempt to access properties file
-		try {
-			File file = new File(resource);
-			Reader reader = null;
-			
-			try {
-				if (file.exists()) {
-					reader = new BufferedReader(new FileReader(file));
-				} else {
-					InputStream stream = Settings.class.getResourceAsStream(
-							"/" + resource);
-					
-					if (stream != null) {
-						reader = new BufferedReader(new InputStreamReader(
-								stream));
-					}
-				}
-				
-				if (reader != null) {
-					properties.load(reader);
-				}
-			} finally {
-				if (reader != null) {
-					reader.close();
-				}
-			}
-		} catch (IOException e) {
-			throw new FrameworkException(e);
-		}
-		
-		PROPERTIES = new TypedProperties(properties);
-	}
-	
-	/**
-	 * Private constructor to prevent instantiation.
-	 */
-	private Settings() {
-		super();
-	}
-	
-	/**
-	 * Returns {@code true} if continuity correction is enabled; {@code false}
-	 * otherwise.  Rank-based statistical inference methods, such as the 
-	 * Mann-Whitney U test and the Wilcoxon Signed-Ranks test, approximate the 
-	 * test's discrete distribution with a continuous distribution for 
-	 * computing the p-value. It has been recommended but not often employed in
-	 * practice to apply a continuity correction.
-	 * 
-	 * @return {@code true} if continuity correction is enabled; {@code false}
-	 *         otherwise
-	 */
-	public static boolean isContinuityCorrection() {
-		return PROPERTIES.getBoolean(KEY_CONTINUITY_CORRECTION, false);
-	}
-	
-	/**
-	 * Returns the strategy used for handling duplicate solutions in a
-	 * nondominated population.
-	 * 
-	 * @return the strategy for handling duplicate solutions
-	 */
-	public static DuplicateMode getDuplicateMode() {
-		return DuplicateMode.valueOf(PROPERTIES.getString(KEY_DUPLICATE_MODE,
-				"NO_DUPLICATES").toUpperCase());
-	}
-	
-	/**
-	 * Returns the power used in the generational distance calculation.
-	 * The default value is 2.0.
-	 * 
-	 * @return the power used in the generational distance calculation
-	 */
-	public static double getGDPower() {
-		return PROPERTIES.getDouble(KEY_GD_POWER, 2.0);
-	}
-	
-	/**
-	 * Returns the power used in the inverted generational distance calculation.
-	 * The default value is 1.0.
-	 * 
-	 * @return the power used in the inverted generational distance calculation
-	 */
-	public static double getIGDPower() {
-		return PROPERTIES.getDouble(KEY_IGD_POWER, 1.0);
-	}
-	
-	/**
-<<<<<<< HEAD
-	 * Returns the ideal point for the given problem, or {@code null} if
-	 * one is not specified.
-	 * 
-	 * @param problem the problem name
-	 * @return the ideal point
-	 */
-	public static double[] getIdealPoint(String problem) {
-		return PROPERTIES.getDoubleArray(KEY_IDEALPT_PREFIX + problem,
-				null);
-	}
-	
-	/**
-	 * Returns the reference point for the given problem, or {@code null} if
-	 * one is not specified.
-	 * 
-	 * @param problem the problem name
-	 * @return the reference point
-	 */
-	public static double[] getReferencePoint(String problem) {
-		return PROPERTIES.getDoubleArray(KEY_REFPT_PREFIX + problem,
-				null);
-=======
-	 * Returns {@code true} if fast non-dominated sorting should be used;
-	 * or {@code false} if the naive non-dominated sorting implementation is
-	 * preferred.  The default is {@code false} since while the fast version
-	 * has better worst-case time complexity, the naive version tends to run
-	 * faster except for a small number of edge cases.
-	 * 
-	 * @return {@code true} if fast non-dominated sorting should be used;
-	 *         or {@code false} if the naive non-dominated sorting
-	 *         implementation is preferred
-	 */
-	public static boolean useFastNondominatedSorting() {
+	 * Returns {@code true} if fast non-dominated sorting should be used;
+	 * or {@code false} if the naive non-dominated sorting implementation is
+	 * preferred.  The default is {@code false} since while the fast version
+	 * has better worst-case time complexity, the naive version tends to run
+	 * faster except for a small number of edge cases.
+	 * 
+	 * @return {@code true} if fast non-dominated sorting should be used;
+	 *         or {@code false} if the naive non-dominated sorting
+	 *         implementation is preferred
+	 */
+	public static boolean useFastNondominatedSorting() {
 		return PROPERTIES.getBoolean(KEY_FAST_NONDOMINATED_SORTING, false);
->>>>>>> ff8e0e55
-	}
-	
-	/**
-	 * Returns the delta applied to the nadir point of the reference set when 
-	 * calculating the hypervolume.  Having a non-zero delta is necessary to 
-	 * ensure extremal solutions contribute to the hypervolume.
-	 * 
-	 * @return the delta applied to the nadir point of the reference set when 
-	 *         calculating the hypervolume
-	 */
-	public static double getHypervolumeDelta() {
-		return PROPERTIES.getDouble(KEY_HYPERVOLUME_DELTA, 0.0);
-	}
-	
-	/**
-	 * Returns the native hypervolume command; or {@code null} if the default
-	 * hypervolume implementation is used.  The default hypervolume 
-	 * implementation may become computationally prohibitive on large 
-	 * approximation sets or at high dimensions.  The following variable 
-	 * substitutions are provided:
-	 * <ul>
-	 *   <li>{0} number of objectives
-	 *   <li>{1} approximation set size
-	 *   <li>{2} file containing the approximation set
-	 *   <li>{3} file containing the reference point
-	 * </ul>
-	 *   
-	 * @return the native hypervolume command; or {@code null} if the default
-	 *         hypervolume implementation is used
-	 */
-	public static String getHypervolume() {
-		return PROPERTIES.getString(KEY_HYPERVOLUME, null);
-	}
-	
-	/**
-	 * Returns {@code true} if the approximation set is inverted prior to being
-	 * passed to the custom hypervolume implementation; otherwise {@code false}.
-	 * 
-	 * @return {@code true} if the approximation set is inverted prior to being
-	 *         passed to the custom hypervolume implementation; otherwise
-	 *         {@code false}
-	 */
-	public static boolean isHypervolumeInverted() {
-		return PROPERTIES.getBoolean(KEY_HYPERVOLUME_INVERTED, false);
-	}
-	
-	/**
-	 * Returns {@code true} if hypervolume calculation is enabled; {@code false}
-	 * otherwise.  When disabled, the hypervolume should be reported as
-	 * {@code Double.NaN}.  Direct use of the {@link Hypervolume} class remains
-	 * unaffected by this option.
-	 * 
-	 * @return {@code true} if hypervolume calculation is enabled; {@code false}
-	 *         otherwise
-	 */
-	public static boolean isHypervolumeEnabled() {
-		return PROPERTIES.getBoolean(KEY_HYPERVOLUME_ENABLED, true);
-	}
-	
-	/**
-	 * Returns the list of available problems.  This allows enumerating
-	 * additional problems without the need for defining and registering a 
-	 * service provider on the classpath.
-	 * 
-	 * @return the list of available problems
-	 */
-	public static String[] getProblems() {
-		return PROPERTIES.getStringArray(KEY_PROBLEM_LIST, new String[0]);
-	}
-	
-	/**
-	 * Returns the class for the specified problem.
-	 * 
-	 * @param name the problem name
-	 * @return the class for the specified problem
-	 */
-	public static String getProblemClass(String name) {
-		return PROPERTIES.getString(KEY_PROBLEM_PREFIX + name + ".class", 
-				null);
-	}
-	
-	/**
-	 * Returns the reference set filename for the specified problem.
-	 * 
-	 * @param name the problem name
-	 * @return the reference set filename for the specified problem
-	 */
-	public static String getProblemReferenceSet(String name) {
-		return PROPERTIES.getString(KEY_PROBLEM_PREFIX + name + ".referenceSet",
-				null);
-	}
-	
-	/**
-	 * Returns the list of available PISA selectors.
-	 * 
-	 * @return the list of available PISA selectors
-	 */
-	public static String[] getPISAAlgorithms() {
-		return PROPERTIES.getStringArray(KEY_PISA_ALGORITHMS, new String[0]);
-	}
-	
-	/**
-	 * Returns the poll rate, in milliseconds, for how often PISA checks the
-	 * state file.
-	 * 
-	 * @return the poll rate, in milliseconds, for how often PISA checks the
-	 *         state file
-	 */
-	public static int getPISAPollRate() {
-		return PROPERTIES.getInt(KEY_PISA_POLL, 100);
-	}
-	
-	/**
-	 * Returns the command, invokable through {@link Runtime#exec(String)}, for
-	 * starting the PISA selector.
-	 * 
-	 * @param algorithmName the name of the PISA selector
-	 * @return the command, invokable through {@link Runtime#exec(String)}, for
-	 *         starting the PISA selector
-	 */
-	public static String getPISACommand(String algorithmName) {
-		return PROPERTIES.getString(KEY_PISA_PREFIX + algorithmName +
-				".command", null);
-	}
-	
-	/**
-	 * Returns the configuration file for the PISA selector.
-	 * 
-	 * @param algorithmName the name of the PISA selector
-	 * @return the configuration file for the PISA selector
-	 */
-	public static String getPISAConfiguration(String algorithmName) {
-		return PROPERTIES.getString(KEY_PISA_PREFIX + algorithmName +
-				".configuration", null);
-	}
-	
-	/**
-	 * Returns the list of parameter names for the PISA selector.
-	 * 
-	 * @param algorithmName the name of the PISA selector
-	 * @return the list of parameter names for the PISA selector
-	 */
-	public static String[] getPISAParameters(String algorithmName) {
-		return PROPERTIES.getStringArray(KEY_PISA_PREFIX + algorithmName +
-				".parameters", new String[0]);
-	}
-	
-	/**
-	 * Returns the default value of the specified parameter for the PISA
-	 * selector.
-	 * 
-	 * @param algorithmName the name of the PISA selector
-	 * @param parameterName the name of the parameter
-	 * @return the default value of the specified parameter for the PISA
-	 *         selector
-	 */
-	public static String getPISAParameterDefaultValue(String algorithmName,
-			String parameterName) {
-		return PROPERTIES.getString(KEY_PISA_PREFIX + algorithmName +
-				".parameter." + parameterName, null);
-	}
-	
-	/**
-	 * Returns the file protection mode.  Valid modes include
-	 * <ul>
-	 *   <li>STRICT
-	 *   <li>SAFE
-	 *   <li>DISABLED
-	 * </ul>
-	 * 
-	 * @return the file protection mode
-	 */
-	public static String getFileProtectionMode() {
-		return PROPERTIES.getString(KEY_FILE_PROTECTION_MODE, 
-				FileProtection.SAFE_MODE);
-	}
-	
-	/**
-	 * Returns the file protection file name format.  The following variable 
-	 * substitutions are provided:
-	 * <ul>
-	 *   <li>{0} the filename of the file being validated
-	 * </ul>
-	 * 
-	 * @return the file protection file name format
-	 */
-	public static String getFileProtectionFormat() {
-		return PROPERTIES.getString(KEY_FILE_PROTECTION_FORMAT, 
-				".{0}.md5");
-	}
-	
-	/**
-	 * Returns the list of algorithms displayed in the diagnostic tool GUI.
-	 * 
-	 * @return the list of algorithms displayed in the diagnostic tool GUI
-	 */
-	public static String[] getDiagnosticToolAlgorithms() {
-		return PROPERTIES.getStringArray(KEY_DIAGNOSTIC_TOOL_ALGORITHMS, 
-				new String[] { "NSGAII", "NSGAIII", "GDE3", "eMOEA", "eNSGAII", 
-				"MOEAD", "CMA-ES", "SPEA2", "PAES", "PESA2", "OMOPSO", "SMPSO",
-				"IBEA", "SMS-EMOA", "VEGA", "DBEA", "Random", "RVEA" });
-	}
-	
-	/**
-	 * Returns the list of problems displayed in the diagnostic tool GUI.
-	 * 
-	 * @return the list of problems displayed in the diagnostic tool GUI
-	 */
-	public static String[] getDiagnosticToolProblems() {
-		return PROPERTIES.getStringArray(KEY_DIAGNOSTIC_TOOL_PROBLEMS, 
-				new String[] { 
-				"DTLZ1_2", "DTLZ2_2", "DTLZ3_2", "DTLZ4_2", "DTLZ7_2", 
-				"ROT_DTLZ1_2", "ROT_DTLZ2_2", "ROT_DTLZ3_2", "ROT_DTLZ4_2", "ROT_DTLZ7_2", 
-				"UF1", "UF2", "UF3", "UF4", "UF5", "UF6", "UF7", "UF8", "UF9", "UF10", "UF11", "UF12", "UF13",
-				"CF1", "CF2", "CF3", "CF4", "CF5", "CF6", "CF7", "CF8", "CF9", "CF10",
-				"LZ1", "LZ2", "LZ3", "LZ4", "LZ5", "LZ6", "LZ7", "LZ8", "LZ9",
-				"WFG1_2", "WFG2_2", "WFG3_2", "WFG4_2", "WFG5_2", "WFG6_2", "WFG7_2", "WFG8_2", "WFG9_2",
-				"ZDT1", "ZDT2", "ZDT3", "ZDT4", "ZDT5", "ZDT6",
-				"Belegundu", "Binh", "Binh2", "Binh3", "Binh4", "Fonseca", 
-				"Fonseca2", "Jimenez", "Kita", "Kursawe", "Laumanns", "Lis", 
-				"Murata", "Obayashi", "OKA1", "OKA2", "Osyczka", "Osyczka2", 
-				"Poloni", "Quagliarella", "Rendon", "Rendon2", "Schaffer", 
-				"Schaffer2", "Srinivas", "Tamaki", "Tanaka", "Viennet", 
-				"Viennet2", "Viennet3", "Viennet4"});
-	}
-	
-	/**
-	 * Splits an executable command into its individual arguments.  This method
-	 * allows quoted text ({@code "..."}) in properties to be treated as an
-	 * individual argument as required by {@link ProcessBuilder}.
-	 *  
-	 * @param command the command represented in a single string
-	 * @return the individual arguments comprising the command
-	 */
-	public static String[] parseCommand(String command) {
-		return new StrTokenizer(command).setQuoteChar('\"').getTokenArray();
-	}
-	
-	/**
-	 * Returns {@code true} if genetic programming functions should use
-	 * protection against invalid arguments that would otherwise result in
-	 * {@code NaN} or other invalid values; {@code false} otherwise.
-	 * 
-	 * @return {@code true} if genetic programming functions should use
-	 *         protection against invalid arguments that would otherwise result
-	 *         in {@code NaN} or other invalid values; {@code false} otherwise
-	 */
-	public static boolean isProtectedFunctions() {
-		return PROPERTIES.getBoolean(KEY_GP_PROTECTED_FUNCTIONS, true);
-	}
-	
-	/**
-	 * Returns the cleanup strategy when restarting from a previous run.
-	 * Possible values are {@code error}, {@code overwrite}, and
-	 * {@code restore}.  The default is {@code error}.  Any other values should
-	 * default to {@code error}.
-	 * 
-	 * @return the cleanup strategy when restarting from a previous run
-	 */
-	public static String getCleanupStrategy() {
-		return PROPERTIES.getString(KEY_CLEANUP_STRATEGY, "error");
-	}
-	
-	/**
-	 * Returns the allowed packages that can be instrumented.  By default, only
-	 * packages in "org.moeaframework" can be instrumented.
-	 * 
-	 * @return the allowed packages that can be instrumented
-	 * @deprecated no longer used
-	 */
-	@Deprecated
-	public static String[] getAllowedPackages() {
-		return PROPERTIES.getStringArray(KEY_ALLOWED_PACKAGES, new String[0]);
-	}
-	
-	/**
-	 * Returns the MOEA Framework icons of various sizes.
-	 * 
-	 * @return the MOEA Framework icons
-	 */
-	public static List<Image> getIconImages() {
-		Toolkit toolkit = Toolkit.getDefaultToolkit();
-		List<Image> icons = new ArrayList<Image>();
-		
-		icons.add(toolkit.getImage(Settings.class.getResource("logo16.png")));
-		icons.add(toolkit.getImage(Settings.class.getResource("logo24.png")));
-		icons.add(toolkit.getImage(Settings.class.getResource("logo32.png")));
-		icons.add(toolkit.getImage(Settings.class.getResource("logo48.png")));
-		icons.add(toolkit.getImage(Settings.class.getResource("logo64.png")));
-		icons.add(toolkit.getImage(Settings.class.getResource("logo128.png")));
-		icons.add(toolkit.getImage(Settings.class.getResource("logo256.png")));
-
-		return icons;
-	}
-	
-}
+	}
+	
+	/**
+	 * Returns the delta applied to the nadir point of the reference set when 
+	 * calculating the hypervolume.  Having a non-zero delta is necessary to 
+	 * ensure extremal solutions contribute to the hypervolume.
+	 * 
+	 * @return the delta applied to the nadir point of the reference set when 
+	 *         calculating the hypervolume
+	 */
+	public static double getHypervolumeDelta() {
+		return PROPERTIES.getDouble(KEY_HYPERVOLUME_DELTA, 0.0);
+	}
+	
+	/**
+	 * Returns the native hypervolume command; or {@code null} if the default
+	 * hypervolume implementation is used.  The default hypervolume 
+	 * implementation may become computationally prohibitive on large 
+	 * approximation sets or at high dimensions.  The following variable 
+	 * substitutions are provided:
+	 * <ul>
+	 *   <li>{0} number of objectives
+	 *   <li>{1} approximation set size
+	 *   <li>{2} file containing the approximation set
+	 *   <li>{3} file containing the reference point
+	 * </ul>
+	 *   
+	 * @return the native hypervolume command; or {@code null} if the default
+	 *         hypervolume implementation is used
+	 */
+	public static String getHypervolume() {
+		return PROPERTIES.getString(KEY_HYPERVOLUME, null);
+	}
+	
+	/**
+	 * Returns {@code true} if the approximation set is inverted prior to being
+	 * passed to the custom hypervolume implementation; otherwise {@code false}.
+	 * 
+	 * @return {@code true} if the approximation set is inverted prior to being
+	 *         passed to the custom hypervolume implementation; otherwise
+	 *         {@code false}
+	 */
+	public static boolean isHypervolumeInverted() {
+		return PROPERTIES.getBoolean(KEY_HYPERVOLUME_INVERTED, false);
+	}
+	
+	/**
+	 * Returns {@code true} if hypervolume calculation is enabled; {@code false}
+	 * otherwise.  When disabled, the hypervolume should be reported as
+	 * {@code Double.NaN}.  Direct use of the {@link Hypervolume} class remains
+	 * unaffected by this option.
+	 * 
+	 * @return {@code true} if hypervolume calculation is enabled; {@code false}
+	 *         otherwise
+	 */
+	public static boolean isHypervolumeEnabled() {
+		return PROPERTIES.getBoolean(KEY_HYPERVOLUME_ENABLED, true);
+	}
+	
+	/**
+	 * Returns the list of available problems.  This allows enumerating
+	 * additional problems without the need for defining and registering a 
+	 * service provider on the classpath.
+	 * 
+	 * @return the list of available problems
+	 */
+	public static String[] getProblems() {
+		return PROPERTIES.getStringArray(KEY_PROBLEM_LIST, new String[0]);
+	}
+	
+	/**
+	 * Returns the class for the specified problem.
+	 * 
+	 * @param name the problem name
+	 * @return the class for the specified problem
+	 */
+	public static String getProblemClass(String name) {
+		return PROPERTIES.getString(KEY_PROBLEM_PREFIX + name + ".class", 
+				null);
+	}
+	
+	/**
+	 * Returns the reference set filename for the specified problem.
+	 * 
+	 * @param name the problem name
+	 * @return the reference set filename for the specified problem
+	 */
+	public static String getProblemReferenceSet(String name) {
+		return PROPERTIES.getString(KEY_PROBLEM_PREFIX + name + ".referenceSet",
+				null);
+	}
+	
+	/**
+	 * Returns the list of available PISA selectors.
+	 * 
+	 * @return the list of available PISA selectors
+	 */
+	public static String[] getPISAAlgorithms() {
+		return PROPERTIES.getStringArray(KEY_PISA_ALGORITHMS, new String[0]);
+	}
+	
+	/**
+	 * Returns the poll rate, in milliseconds, for how often PISA checks the
+	 * state file.
+	 * 
+	 * @return the poll rate, in milliseconds, for how often PISA checks the
+	 *         state file
+	 */
+	public static int getPISAPollRate() {
+		return PROPERTIES.getInt(KEY_PISA_POLL, 100);
+	}
+	
+	/**
+	 * Returns the command, invokable through {@link Runtime#exec(String)}, for
+	 * starting the PISA selector.
+	 * 
+	 * @param algorithmName the name of the PISA selector
+	 * @return the command, invokable through {@link Runtime#exec(String)}, for
+	 *         starting the PISA selector
+	 */
+	public static String getPISACommand(String algorithmName) {
+		return PROPERTIES.getString(KEY_PISA_PREFIX + algorithmName +
+				".command", null);
+	}
+	
+	/**
+	 * Returns the configuration file for the PISA selector.
+	 * 
+	 * @param algorithmName the name of the PISA selector
+	 * @return the configuration file for the PISA selector
+	 */
+	public static String getPISAConfiguration(String algorithmName) {
+		return PROPERTIES.getString(KEY_PISA_PREFIX + algorithmName +
+				".configuration", null);
+	}
+	
+	/**
+	 * Returns the list of parameter names for the PISA selector.
+	 * 
+	 * @param algorithmName the name of the PISA selector
+	 * @return the list of parameter names for the PISA selector
+	 */
+	public static String[] getPISAParameters(String algorithmName) {
+		return PROPERTIES.getStringArray(KEY_PISA_PREFIX + algorithmName +
+				".parameters", new String[0]);
+	}
+	
+	/**
+	 * Returns the default value of the specified parameter for the PISA
+	 * selector.
+	 * 
+	 * @param algorithmName the name of the PISA selector
+	 * @param parameterName the name of the parameter
+	 * @return the default value of the specified parameter for the PISA
+	 *         selector
+	 */
+	public static String getPISAParameterDefaultValue(String algorithmName,
+			String parameterName) {
+		return PROPERTIES.getString(KEY_PISA_PREFIX + algorithmName +
+				".parameter." + parameterName, null);
+	}
+	
+	/**
+	 * Returns the file protection mode.  Valid modes include
+	 * <ul>
+	 *   <li>STRICT
+	 *   <li>SAFE
+	 *   <li>DISABLED
+	 * </ul>
+	 * 
+	 * @return the file protection mode
+	 */
+	public static String getFileProtectionMode() {
+		return PROPERTIES.getString(KEY_FILE_PROTECTION_MODE, 
+				FileProtection.SAFE_MODE);
+	}
+	
+	/**
+	 * Returns the file protection file name format.  The following variable 
+	 * substitutions are provided:
+	 * <ul>
+	 *   <li>{0} the filename of the file being validated
+	 * </ul>
+	 * 
+	 * @return the file protection file name format
+	 */
+	public static String getFileProtectionFormat() {
+		return PROPERTIES.getString(KEY_FILE_PROTECTION_FORMAT, 
+				".{0}.md5");
+	}
+	
+	/**
+	 * Returns the list of algorithms displayed in the diagnostic tool GUI.
+	 * 
+	 * @return the list of algorithms displayed in the diagnostic tool GUI
+	 */
+	public static String[] getDiagnosticToolAlgorithms() {
+		return PROPERTIES.getStringArray(KEY_DIAGNOSTIC_TOOL_ALGORITHMS, 
+				new String[] { "NSGAII", "NSGAIII", "GDE3", "eMOEA", "eNSGAII", 
+				"MOEAD", "CMA-ES", "SPEA2", "PAES", "PESA2", "OMOPSO", "SMPSO",
+				"IBEA", "SMS-EMOA", "VEGA", "DBEA", "Random", "RVEA" });
+	}
+	
+	/**
+	 * Returns the list of problems displayed in the diagnostic tool GUI.
+	 * 
+	 * @return the list of problems displayed in the diagnostic tool GUI
+	 */
+	public static String[] getDiagnosticToolProblems() {
+		return PROPERTIES.getStringArray(KEY_DIAGNOSTIC_TOOL_PROBLEMS, 
+				new String[] { 
+				"DTLZ1_2", "DTLZ2_2", "DTLZ3_2", "DTLZ4_2", "DTLZ7_2", 
+				"ROT_DTLZ1_2", "ROT_DTLZ2_2", "ROT_DTLZ3_2", "ROT_DTLZ4_2", "ROT_DTLZ7_2", 
+				"UF1", "UF2", "UF3", "UF4", "UF5", "UF6", "UF7", "UF8", "UF9", "UF10", "UF11", "UF12", "UF13",
+				"CF1", "CF2", "CF3", "CF4", "CF5", "CF6", "CF7", "CF8", "CF9", "CF10",
+				"LZ1", "LZ2", "LZ3", "LZ4", "LZ5", "LZ6", "LZ7", "LZ8", "LZ9",
+				"WFG1_2", "WFG2_2", "WFG3_2", "WFG4_2", "WFG5_2", "WFG6_2", "WFG7_2", "WFG8_2", "WFG9_2",
+				"ZDT1", "ZDT2", "ZDT3", "ZDT4", "ZDT5", "ZDT6",
+				"Belegundu", "Binh", "Binh2", "Binh3", "Binh4", "Fonseca", 
+				"Fonseca2", "Jimenez", "Kita", "Kursawe", "Laumanns", "Lis", 
+				"Murata", "Obayashi", "OKA1", "OKA2", "Osyczka", "Osyczka2", 
+				"Poloni", "Quagliarella", "Rendon", "Rendon2", "Schaffer", 
+				"Schaffer2", "Srinivas", "Tamaki", "Tanaka", "Viennet", 
+				"Viennet2", "Viennet3", "Viennet4"});
+	}
+	
+	/**
+	 * Splits an executable command into its individual arguments.  This method
+	 * allows quoted text ({@code "..."}) in properties to be treated as an
+	 * individual argument as required by {@link ProcessBuilder}.
+	 *  
+	 * @param command the command represented in a single string
+	 * @return the individual arguments comprising the command
+	 */
+	public static String[] parseCommand(String command) {
+		return new StrTokenizer(command).setQuoteChar('\"').getTokenArray();
+	}
+	
+	/**
+	 * Returns {@code true} if genetic programming functions should use
+	 * protection against invalid arguments that would otherwise result in
+	 * {@code NaN} or other invalid values; {@code false} otherwise.
+	 * 
+	 * @return {@code true} if genetic programming functions should use
+	 *         protection against invalid arguments that would otherwise result
+	 *         in {@code NaN} or other invalid values; {@code false} otherwise
+	 */
+	public static boolean isProtectedFunctions() {
+		return PROPERTIES.getBoolean(KEY_GP_PROTECTED_FUNCTIONS, true);
+	}
+	
+	/**
+	 * Returns the cleanup strategy when restarting from a previous run.
+	 * Possible values are {@code error}, {@code overwrite}, and
+	 * {@code restore}.  The default is {@code error}.  Any other values should
+	 * default to {@code error}.
+	 * 
+	 * @return the cleanup strategy when restarting from a previous run
+	 */
+	public static String getCleanupStrategy() {
+		return PROPERTIES.getString(KEY_CLEANUP_STRATEGY, "error");
+	}
+	
+	/**
+	 * Returns the allowed packages that can be instrumented.  By default, only
+	 * packages in "org.moeaframework" can be instrumented.
+	 * 
+	 * @return the allowed packages that can be instrumented
+	 * @deprecated no longer used
+	 */
+	@Deprecated
+	public static String[] getAllowedPackages() {
+		return PROPERTIES.getStringArray(KEY_ALLOWED_PACKAGES, new String[0]);
+	}
+	
+	/**
+	 * Returns the MOEA Framework icons of various sizes.
+	 * 
+	 * @return the MOEA Framework icons
+	 */
+	public static List<Image> getIconImages() {
+		Toolkit toolkit = Toolkit.getDefaultToolkit();
+		List<Image> icons = new ArrayList<Image>();
+		
+		icons.add(toolkit.getImage(Settings.class.getResource("logo16.png")));
+		icons.add(toolkit.getImage(Settings.class.getResource("logo24.png")));
+		icons.add(toolkit.getImage(Settings.class.getResource("logo32.png")));
+		icons.add(toolkit.getImage(Settings.class.getResource("logo48.png")));
+		icons.add(toolkit.getImage(Settings.class.getResource("logo64.png")));
+		icons.add(toolkit.getImage(Settings.class.getResource("logo128.png")));
+		icons.add(toolkit.getImage(Settings.class.getResource("logo256.png")));
+
+		return icons;
+	}
+	
+}