/* Copyright 2009-2016 David Hadka
 *
 * This file is part of the MOEA Framework.
 *
 * The MOEA Framework is free software: you can redistribute it and/or modify
 * it under the terms of the GNU Lesser General Public License as published by
 * the Free Software Foundation, either version 3 of the License, or (at your
 * option) any later version.
 *
 * The MOEA Framework is distributed in the hope that it will be useful, but
 * WITHOUT ANY WARRANTY; without even the implied warranty of MERCHANTABILITY
 * or FITNESS FOR A PARTICULAR PURPOSE.  See the GNU Lesser General Public
 * License for more details.
 *
 * You should have received a copy of the GNU Lesser General Public License
 * along with the MOEA Framework.  If not, see <http://www.gnu.org/licenses/>.
 */
package org.moeaframework.core;

import java.util.Iterator;

import org.moeaframework.core.comparator.DominanceComparator;
import org.moeaframework.core.comparator.ParetoDominanceComparator;

/**
 * A population that maintains the property of pair-wise non-dominance between
 * all solutions. When the {@code add} method is invoked with a new solution,
 * all solutions currently in the population that are dominated by the new
 * solution are removed. If the new solution is dominated by any member of the
 * population, the new solution is not added.
 */
public class NondominatedPopulation extends Population {
	
	/**
	 * Specifies how duplicate solutions are handled.  Duplicate solutions are
	 * those whose Euclidean distance in objective space are less than
	 * {@value Settings#EPS}.
	 */
	public static enum DuplicateMode {
		
		/**
		 * Do not allow any duplicate solutions into this population.
		 */
		NO_DUPLICATES,
		
		/**
		 * Allow duplicate solutions only if they have different decision
		 * variables.
		 */
		ALLOW_DUPLICATE_OBJECTIVES,
		
		/**
		 * Allow all duplicate solutions, even if they have identical decision
		 * variables and objectives.
		 */
		ALLOW_DUPLICATES
		
	}

	/**
	 * The dominance comparator used by this non-dominated population.
	 */
	protected final DominanceComparator comparator;
	
	/**
<<<<<<< HEAD
	 * If {@code true}, allow duplicate solutions in this non-dominated
	 * population.  Duplicate solutions are those whose Euclidean distance
	 * is smaller than {@code Settings.EPSILON}.
=======
	 * Specifies how duplicate solutions are handled. 
>>>>>>> ff8e0e55
	 */
	protected final DuplicateMode duplicateMode;

	/**
	 * Constructs an empty non-dominated population using the Pareto dominance
	 * relation.
	 */
	public NondominatedPopulation() {
		this(new ParetoDominanceComparator());
	}
	
	/**
	 * Constructs an empty non-dominated population using the Pareto dominance
	 * relation.
	 * 
	 * @param duplicateMode specifies how duplicate solutions are handled
	 */
	public NondominatedPopulation(DuplicateMode duplicateMode) {
		this(new ParetoDominanceComparator(), duplicateMode);
	}

	/**
	 * Constructs an empty non-dominated population using the specified 
	 * dominance relation.
	 * 
	 * @param comparator the dominance relation used by this non-dominated
	 *        population
	 */
	public NondominatedPopulation(DominanceComparator comparator) {
		this(comparator, Settings.getDuplicateMode());
	}
	
	/**
	 * Constructs an empty non-dominated population using the specified 
	 * dominance relation.
	 * 
	 * @param comparator the dominance relation used by this non-dominated
	 *        population
	 * @param allowDuplicates allow duplicate solutions into the non-dominated
	 *        population
	 * @deprecated Use {@link #NondominatedPopulation(DominanceComparator,
	 * 		  DuplicateMode)} instead.
	 */
	@Deprecated
	public NondominatedPopulation(DominanceComparator comparator,
			boolean allowDuplicates) {
		this(comparator, allowDuplicates ? DuplicateMode.ALLOW_DUPLICATES :
			DuplicateMode.NO_DUPLICATES);
	}
	
	/**
	 * Constructs an empty non-dominated population using the specified 
	 * dominance relation.
	 * 
	 * @param comparator the dominance relation used by this non-dominated
	 *        population
	 * @param duplicateMode specifies how duplicate solutions are handled
	 */
	public NondominatedPopulation(DominanceComparator comparator,
			DuplicateMode duplicateMode) {
		super();
		this.comparator = comparator;
		this.duplicateMode = duplicateMode;
	}

	/**
	 * Constructs a non-dominated population using the Pareto dominance relation
	 * and initialized with the specified solutions.
	 * 
	 * @param iterable the solutions used to initialize this non-dominated
	 *        population
	 */
	public NondominatedPopulation(Iterable<? extends Solution> iterable) {
		this();
		addAll(iterable);
	}

	/**
	 * Constructs a non-dominated population using the specified dominance
	 * comparator and initialized with the specified solutions.
	 * 
	 * @param comparator the dominance relation used by this non-dominated
	 *        population
	 * @param iterable the solutions used to initialize this non-dominated
	 *        population
	 */
	public NondominatedPopulation(DominanceComparator comparator,
			Iterable<? extends Solution> iterable) {
		this(comparator);
		addAll(iterable);
	}

	/**
	 * If {@code newSolution} is dominates any solution or is non-dominated with
	 * all solutions in this population, the dominated solutions are removed and
	 * {@code newSolution} is added to this population. Otherwise,
	 * {@code newSolution} is dominated and is not added to this population.
	 */
	@Override
	public boolean add(Solution newSolution) {
		Iterator<Solution> iterator = iterator();

		while (iterator.hasNext()) {
			Solution oldSolution = iterator.next();
			int flag = comparator.compare(newSolution, oldSolution);

			if (flag < 0) {
				iterator.remove();
			} else if (flag > 0) {
				return false;
			} else if (isDuplicate(newSolution, oldSolution)) {
				return false;
			}
		}

		return super.add(newSolution);
	}

	/**
	 * Replace the solution at the given index with the new solution, but only
	 * if the new solution is non-dominated.  To maintain non-dominance within
	 * this population, any solutions dominated by the new solution will also
	 * be replaced.
	 */
	@Override
	public void replace(int index, Solution newSolution) {
		Iterator<Solution> iterator = iterator();

		while (iterator.hasNext()) {
			Solution oldSolution = iterator.next();
			int flag = comparator.compare(newSolution, oldSolution);

			if (flag < 0) {
				iterator.remove();
			} else if (flag > 0) {
				return;
			} else if (isDuplicate(newSolution, oldSolution)) {
				return;
			}
		}

		super.replace(index, newSolution);
	}

	/**
	 * Adds the specified solution to the population, bypassing the
	 * non-domination check. This method should only be used when a
	 * non-domination check has been performed elsewhere, such as in a subclass.
	 * <p>
	 * <b>This method should only be used internally, and should never be made
	 * public by any subclasses.</b>
	 * 
	 * @param newSolution the solution to be added
	 * @return true if the population was modified as a result of this operation
	 */
	protected boolean forceAddWithoutCheck(Solution newSolution) {
		return super.add(newSolution);
	}

	/**
	 * Returns the Euclidean distance between two solutions in objective space.
	 * 
	 * @param s1 the first solution
	 * @param s2 the second solution
	 * @return the distance between the two solutions in objective space
	 */
	protected static double distance(Solution s1, Solution s2) {
		double distance = 0.0;

		for (int i = 0; i < s1.getNumberOfObjectives(); i++) {
			distance += Math.pow(s1.getObjective(i) - s2.getObjective(i), 2.0);
		}

		return Math.sqrt(distance);
	}
	
	/**
	 * Returns {@code true} if the two solutions are duplicates and one should
	 * be ignored based on the duplicate mode.  This default implementation
	 * depends on the {@link #equals(Object)} method of the {@link Variable}
	 * class to check for equality of the decision variables.
	 * 
	 * @param s1 the first solution
	 * @param s2 the second solution
	 * @return {@code true} if the solutions are duplicates; {@code false}
	 *         otherwise
	 */
	protected boolean isDuplicate(Solution s1, Solution s2) {
		switch (duplicateMode) {
		case NO_DUPLICATES:
			return distance(s1, s2) < Settings.EPS;
		case ALLOW_DUPLICATE_OBJECTIVES:
			if (s1.getNumberOfVariables() != s2.getNumberOfVariables()) {
				return false;
			}
			
			for (int i = 0; i < s1.getNumberOfVariables(); i++) {
				if (!s1.getVariable(i).equals(s2.getVariable(i))) {
					return false;
				}
			}
			
			return true;
		default:
			return false;
		}
	}

	/**
	 * Returns the dominance comparator used by this non-dominated population.
	 * 
	 * @return the dominance comparator used by this non-dominated population
	 */
	public DominanceComparator getComparator() {
		return comparator;
	}

}
<|MERGE_RESOLUTION|>--- conflicted
+++ resolved
@@ -1,290 +1,285 @@
-/* Copyright 2009-2016 David Hadka
- *
- * This file is part of the MOEA Framework.
- *
- * The MOEA Framework is free software: you can redistribute it and/or modify
- * it under the terms of the GNU Lesser General Public License as published by
- * the Free Software Foundation, either version 3 of the License, or (at your
- * option) any later version.
- *
- * The MOEA Framework is distributed in the hope that it will be useful, but
- * WITHOUT ANY WARRANTY; without even the implied warranty of MERCHANTABILITY
- * or FITNESS FOR A PARTICULAR PURPOSE.  See the GNU Lesser General Public
- * License for more details.
- *
- * You should have received a copy of the GNU Lesser General Public License
- * along with the MOEA Framework.  If not, see <http://www.gnu.org/licenses/>.
- */
-package org.moeaframework.core;
-
-import java.util.Iterator;
-
-import org.moeaframework.core.comparator.DominanceComparator;
-import org.moeaframework.core.comparator.ParetoDominanceComparator;
-
-/**
- * A population that maintains the property of pair-wise non-dominance between
- * all solutions. When the {@code add} method is invoked with a new solution,
- * all solutions currently in the population that are dominated by the new
- * solution are removed. If the new solution is dominated by any member of the
- * population, the new solution is not added.
- */
-public class NondominatedPopulation extends Population {
-	
+/* Copyright 2009-2016 David Hadka
+ *
+ * This file is part of the MOEA Framework.
+ *
+ * The MOEA Framework is free software: you can redistribute it and/or modify
+ * it under the terms of the GNU Lesser General Public License as published by
+ * the Free Software Foundation, either version 3 of the License, or (at your
+ * option) any later version.
+ *
+ * The MOEA Framework is distributed in the hope that it will be useful, but
+ * WITHOUT ANY WARRANTY; without even the implied warranty of MERCHANTABILITY
+ * or FITNESS FOR A PARTICULAR PURPOSE.  See the GNU Lesser General Public
+ * License for more details.
+ *
+ * You should have received a copy of the GNU Lesser General Public License
+ * along with the MOEA Framework.  If not, see <http://www.gnu.org/licenses/>.
+ */
+package org.moeaframework.core;
+
+import java.util.Iterator;
+
+import org.moeaframework.core.comparator.DominanceComparator;
+import org.moeaframework.core.comparator.ParetoDominanceComparator;
+
+/**
+ * A population that maintains the property of pair-wise non-dominance between
+ * all solutions. When the {@code add} method is invoked with a new solution,
+ * all solutions currently in the population that are dominated by the new
+ * solution are removed. If the new solution is dominated by any member of the
+ * population, the new solution is not added.
+ */
+public class NondominatedPopulation extends Population {
+	
+	/**
+	 * Specifies how duplicate solutions are handled.  Duplicate solutions are
+	 * those whose Euclidean distance in objective space are less than
+	 * {@value Settings#EPS}.
+	 */
+	public static enum DuplicateMode {
+		
+		/**
+		 * Do not allow any duplicate solutions into this population.
+		 */
+		NO_DUPLICATE_OBJECTIVES,
+		
+		/**
+		 * Allow duplicate solutions only if they have different decision
+		 * variables.
+		 */
+		ALLOW_DUPLICATE_OBJECTIVES,
+		
+		/**
+		 * Allow all duplicate solutions, even if they have identical decision
+		 * variables and objectives.
+		 */
+		ALLOW_DUPLICATES
+		
+	}
+
+	/**
+	 * The dominance comparator used by this non-dominated population.
+	 */
+	protected final DominanceComparator comparator;
+	
 	/**
-	 * Specifies how duplicate solutions are handled.  Duplicate solutions are
-	 * those whose Euclidean distance in objective space are less than
-	 * {@value Settings#EPS}.
-	 */
-	public static enum DuplicateMode {
-		
-		/**
-		 * Do not allow any duplicate solutions into this population.
-		 */
-		NO_DUPLICATES,
-		
-		/**
-		 * Allow duplicate solutions only if they have different decision
-		 * variables.
-		 */
-		ALLOW_DUPLICATE_OBJECTIVES,
-		
-		/**
-		 * Allow all duplicate solutions, even if they have identical decision
-		 * variables and objectives.
-		 */
-		ALLOW_DUPLICATES
-		
-	}
-
-	/**
-	 * The dominance comparator used by this non-dominated population.
-	 */
-	protected final DominanceComparator comparator;
-	
-	/**
-<<<<<<< HEAD
-	 * If {@code true}, allow duplicate solutions in this non-dominated
-	 * population.  Duplicate solutions are those whose Euclidean distance
-	 * is smaller than {@code Settings.EPSILON}.
-=======
 	 * Specifies how duplicate solutions are handled. 
->>>>>>> ff8e0e55
-	 */
-	protected final DuplicateMode duplicateMode;
-
-	/**
-	 * Constructs an empty non-dominated population using the Pareto dominance
-	 * relation.
-	 */
-	public NondominatedPopulation() {
-		this(new ParetoDominanceComparator());
-	}
-	
-	/**
-	 * Constructs an empty non-dominated population using the Pareto dominance
-	 * relation.
-	 * 
-	 * @param duplicateMode specifies how duplicate solutions are handled
-	 */
-	public NondominatedPopulation(DuplicateMode duplicateMode) {
-		this(new ParetoDominanceComparator(), duplicateMode);
-	}
-
-	/**
-	 * Constructs an empty non-dominated population using the specified 
-	 * dominance relation.
-	 * 
-	 * @param comparator the dominance relation used by this non-dominated
-	 *        population
-	 */
-	public NondominatedPopulation(DominanceComparator comparator) {
-		this(comparator, Settings.getDuplicateMode());
-	}
-	
-	/**
-	 * Constructs an empty non-dominated population using the specified 
-	 * dominance relation.
-	 * 
-	 * @param comparator the dominance relation used by this non-dominated
-	 *        population
-	 * @param allowDuplicates allow duplicate solutions into the non-dominated
-	 *        population
-	 * @deprecated Use {@link #NondominatedPopulation(DominanceComparator,
-	 * 		  DuplicateMode)} instead.
-	 */
-	@Deprecated
-	public NondominatedPopulation(DominanceComparator comparator,
-			boolean allowDuplicates) {
-		this(comparator, allowDuplicates ? DuplicateMode.ALLOW_DUPLICATES :
-			DuplicateMode.NO_DUPLICATES);
-	}
-	
-	/**
-	 * Constructs an empty non-dominated population using the specified 
-	 * dominance relation.
-	 * 
-	 * @param comparator the dominance relation used by this non-dominated
-	 *        population
-	 * @param duplicateMode specifies how duplicate solutions are handled
-	 */
-	public NondominatedPopulation(DominanceComparator comparator,
-			DuplicateMode duplicateMode) {
-		super();
-		this.comparator = comparator;
-		this.duplicateMode = duplicateMode;
-	}
-
-	/**
-	 * Constructs a non-dominated population using the Pareto dominance relation
-	 * and initialized with the specified solutions.
-	 * 
-	 * @param iterable the solutions used to initialize this non-dominated
-	 *        population
-	 */
-	public NondominatedPopulation(Iterable<? extends Solution> iterable) {
-		this();
-		addAll(iterable);
-	}
-
-	/**
-	 * Constructs a non-dominated population using the specified dominance
-	 * comparator and initialized with the specified solutions.
-	 * 
-	 * @param comparator the dominance relation used by this non-dominated
-	 *        population
-	 * @param iterable the solutions used to initialize this non-dominated
-	 *        population
-	 */
-	public NondominatedPopulation(DominanceComparator comparator,
-			Iterable<? extends Solution> iterable) {
-		this(comparator);
-		addAll(iterable);
-	}
-
-	/**
-	 * If {@code newSolution} is dominates any solution or is non-dominated with
-	 * all solutions in this population, the dominated solutions are removed and
-	 * {@code newSolution} is added to this population. Otherwise,
-	 * {@code newSolution} is dominated and is not added to this population.
-	 */
-	@Override
-	public boolean add(Solution newSolution) {
-		Iterator<Solution> iterator = iterator();
-
-		while (iterator.hasNext()) {
-			Solution oldSolution = iterator.next();
-			int flag = comparator.compare(newSolution, oldSolution);
-
-			if (flag < 0) {
-				iterator.remove();
-			} else if (flag > 0) {
-				return false;
-			} else if (isDuplicate(newSolution, oldSolution)) {
-				return false;
-			}
-		}
-
-		return super.add(newSolution);
-	}
-
-	/**
-	 * Replace the solution at the given index with the new solution, but only
-	 * if the new solution is non-dominated.  To maintain non-dominance within
-	 * this population, any solutions dominated by the new solution will also
-	 * be replaced.
-	 */
-	@Override
-	public void replace(int index, Solution newSolution) {
-		Iterator<Solution> iterator = iterator();
-
-		while (iterator.hasNext()) {
-			Solution oldSolution = iterator.next();
-			int flag = comparator.compare(newSolution, oldSolution);
-
-			if (flag < 0) {
-				iterator.remove();
-			} else if (flag > 0) {
-				return;
-			} else if (isDuplicate(newSolution, oldSolution)) {
-				return;
-			}
-		}
-
-		super.replace(index, newSolution);
-	}
-
-	/**
-	 * Adds the specified solution to the population, bypassing the
-	 * non-domination check. This method should only be used when a
-	 * non-domination check has been performed elsewhere, such as in a subclass.
-	 * <p>
-	 * <b>This method should only be used internally, and should never be made
-	 * public by any subclasses.</b>
-	 * 
-	 * @param newSolution the solution to be added
-	 * @return true if the population was modified as a result of this operation
-	 */
-	protected boolean forceAddWithoutCheck(Solution newSolution) {
-		return super.add(newSolution);
-	}
-
-	/**
-	 * Returns the Euclidean distance between two solutions in objective space.
-	 * 
-	 * @param s1 the first solution
-	 * @param s2 the second solution
-	 * @return the distance between the two solutions in objective space
-	 */
-	protected static double distance(Solution s1, Solution s2) {
-		double distance = 0.0;
-
-		for (int i = 0; i < s1.getNumberOfObjectives(); i++) {
-			distance += Math.pow(s1.getObjective(i) - s2.getObjective(i), 2.0);
-		}
-
-		return Math.sqrt(distance);
-	}
-	
-	/**
-	 * Returns {@code true} if the two solutions are duplicates and one should
-	 * be ignored based on the duplicate mode.  This default implementation
-	 * depends on the {@link #equals(Object)} method of the {@link Variable}
-	 * class to check for equality of the decision variables.
-	 * 
-	 * @param s1 the first solution
-	 * @param s2 the second solution
-	 * @return {@code true} if the solutions are duplicates; {@code false}
-	 *         otherwise
-	 */
-	protected boolean isDuplicate(Solution s1, Solution s2) {
-		switch (duplicateMode) {
-		case NO_DUPLICATES:
-			return distance(s1, s2) < Settings.EPS;
-		case ALLOW_DUPLICATE_OBJECTIVES:
-			if (s1.getNumberOfVariables() != s2.getNumberOfVariables()) {
-				return false;
-			}
-			
-			for (int i = 0; i < s1.getNumberOfVariables(); i++) {
-				if (!s1.getVariable(i).equals(s2.getVariable(i))) {
-					return false;
-				}
-			}
-			
-			return true;
-		default:
-			return false;
-		}
-	}
-
-	/**
-	 * Returns the dominance comparator used by this non-dominated population.
-	 * 
-	 * @return the dominance comparator used by this non-dominated population
-	 */
-	public DominanceComparator getComparator() {
-		return comparator;
-	}
-
-}
+	 */
+	protected final DuplicateMode duplicateMode;
+
+	/**
+	 * Constructs an empty non-dominated population using the Pareto dominance
+	 * relation.
+	 */
+	public NondominatedPopulation() {
+		this(new ParetoDominanceComparator());
+	}
+	
+	/**
+	 * Constructs an empty non-dominated population using the Pareto dominance
+	 * relation.
+	 * 
+	 * @param duplicateMode specifies how duplicate solutions are handled
+	 */
+	public NondominatedPopulation(DuplicateMode duplicateMode) {
+		this(new ParetoDominanceComparator(), duplicateMode);
+	}
+
+	/**
+	 * Constructs an empty non-dominated population using the specified 
+	 * dominance relation.
+	 * 
+	 * @param comparator the dominance relation used by this non-dominated
+	 *        population
+	 */
+	public NondominatedPopulation(DominanceComparator comparator) {
+		this(comparator, Settings.getDuplicateMode());
+	}
+	
+	/**
+	 * Constructs an empty non-dominated population using the specified 
+	 * dominance relation.
+	 * 
+	 * @param comparator the dominance relation used by this non-dominated
+	 *        population
+	 * @param allowDuplicates allow duplicate solutions into the non-dominated
+	 *        population
+	 * @deprecated Use {@link #NondominatedPopulation(DominanceComparator,
+	 * 		  DuplicateMode)} instead.
+	 */
+	@Deprecated
+	public NondominatedPopulation(DominanceComparator comparator,
+			boolean allowDuplicates) {
+		this(comparator, allowDuplicates ?
+				DuplicateMode.ALLOW_DUPLICATES :
+				DuplicateMode.NO_DUPLICATE_OBJECTIVES);
+	}
+	
+	/**
+	 * Constructs an empty non-dominated population using the specified 
+	 * dominance relation.
+	 * 
+	 * @param comparator the dominance relation used by this non-dominated
+	 *        population
+	 * @param duplicateMode specifies how duplicate solutions are handled
+	 */
+	public NondominatedPopulation(DominanceComparator comparator,
+			DuplicateMode duplicateMode) {
+		super();
+		this.comparator = comparator;
+		this.duplicateMode = duplicateMode;
+	}
+
+	/**
+	 * Constructs a non-dominated population using the Pareto dominance relation
+	 * and initialized with the specified solutions.
+	 * 
+	 * @param iterable the solutions used to initialize this non-dominated
+	 *        population
+	 */
+	public NondominatedPopulation(Iterable<? extends Solution> iterable) {
+		this();
+		addAll(iterable);
+	}
+
+	/**
+	 * Constructs a non-dominated population using the specified dominance
+	 * comparator and initialized with the specified solutions.
+	 * 
+	 * @param comparator the dominance relation used by this non-dominated
+	 *        population
+	 * @param iterable the solutions used to initialize this non-dominated
+	 *        population
+	 */
+	public NondominatedPopulation(DominanceComparator comparator,
+			Iterable<? extends Solution> iterable) {
+		this(comparator);
+		addAll(iterable);
+	}
+
+	/**
+	 * If {@code newSolution} is dominates any solution or is non-dominated with
+	 * all solutions in this population, the dominated solutions are removed and
+	 * {@code newSolution} is added to this population. Otherwise,
+	 * {@code newSolution} is dominated and is not added to this population.
+	 */
+	@Override
+	public boolean add(Solution newSolution) {
+		Iterator<Solution> iterator = iterator();
+
+		while (iterator.hasNext()) {
+			Solution oldSolution = iterator.next();
+			int flag = comparator.compare(newSolution, oldSolution);
+
+			if (flag < 0) {
+				iterator.remove();
+			} else if (flag > 0) {
+				return false;
+			} else if (isDuplicate(newSolution, oldSolution)) {
+				return false;
+			}
+		}
+
+		return super.add(newSolution);
+	}
+
+	/**
+	 * Replace the solution at the given index with the new solution, but only
+	 * if the new solution is non-dominated.  To maintain non-dominance within
+	 * this population, any solutions dominated by the new solution will also
+	 * be replaced.
+	 */
+	@Override
+	public void replace(int index, Solution newSolution) {
+		Iterator<Solution> iterator = iterator();
+
+		while (iterator.hasNext()) {
+			Solution oldSolution = iterator.next();
+			int flag = comparator.compare(newSolution, oldSolution);
+
+			if (flag < 0) {
+				iterator.remove();
+			} else if (flag > 0) {
+				return;
+			} else if (isDuplicate(newSolution, oldSolution)) {
+				return;
+			}
+		}
+
+		super.replace(index, newSolution);
+	}
+
+	/**
+	 * Adds the specified solution to the population, bypassing the
+	 * non-domination check. This method should only be used when a
+	 * non-domination check has been performed elsewhere, such as in a subclass.
+	 * <p>
+	 * <b>This method should only be used internally, and should never be made
+	 * public by any subclasses.</b>
+	 * 
+	 * @param newSolution the solution to be added
+	 * @return true if the population was modified as a result of this operation
+	 */
+	protected boolean forceAddWithoutCheck(Solution newSolution) {
+		return super.add(newSolution);
+	}
+
+	/**
+	 * Returns the Euclidean distance between two solutions in objective space.
+	 * 
+	 * @param s1 the first solution
+	 * @param s2 the second solution
+	 * @return the distance between the two solutions in objective space
+	 */
+	protected static double distance(Solution s1, Solution s2) {
+		double distance = 0.0;
+
+		for (int i = 0; i < s1.getNumberOfObjectives(); i++) {
+			distance += Math.pow(s1.getObjective(i) - s2.getObjective(i), 2.0);
+		}
+
+		return Math.sqrt(distance);
+	}
+	
+	/**
+	 * Returns {@code true} if the two solutions are duplicates and one should
+	 * be ignored based on the duplicate mode.  This default implementation
+	 * depends on the {@link #equals(Object)} method of the {@link Variable}
+	 * class to check for equality of the decision variables.
+	 * 
+	 * @param s1 the first solution
+	 * @param s2 the second solution
+	 * @return {@code true} if the solutions are duplicates; {@code false}
+	 *         otherwise
+	 */
+	protected boolean isDuplicate(Solution s1, Solution s2) {
+		switch (duplicateMode) {
+		case NO_DUPLICATE_OBJECTIVES:
+			return distance(s1, s2) < Settings.EPS;
+		case ALLOW_DUPLICATE_OBJECTIVES:
+			if (s1.getNumberOfVariables() != s2.getNumberOfVariables()) {
+				return false;
+			}
+			
+			for (int i = 0; i < s1.getNumberOfVariables(); i++) {
+				if (!s1.getVariable(i).equals(s2.getVariable(i))) {
+					return false;
+				}
+			}
+			
+			return true;
+		default:
+			return false;
+		}
+	}
+
+	/**
+	 * Returns the dominance comparator used by this non-dominated population.
+	 * 
+	 * @return the dominance comparator used by this non-dominated population
+	 */
+	public DominanceComparator getComparator() {
+		return comparator;
+	}
+
+}